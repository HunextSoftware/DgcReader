<Project Sdk="Microsoft.NET.Sdk">

	<PropertyGroup>
		<TargetFrameworks>net452;net47;netstandard2.0;net5.0</TargetFrameworks>
		<LangVersion>Latest</LangVersion>
		<Nullable>enable</Nullable>
		<GenerateDocumentationFile>true</GenerateDocumentationFile>
		<Authors>Davide Trevisan</Authors>
		<Copyright>Copyright © 2021 Davide Trevisan</Copyright>
		<RepositoryUrl>https://github.com/DevTrevi/DGCReader</RepositoryUrl>
		<PackageTags>DGC DCC DigitalGreenCertificate DigitalCovidCertificate Greenpass</PackageTags>
		<Description>Unofficial TrustList provider implementation using the German backend endpoints</Description>
		<Version>2.1.0</Version>
		<PackageLicenseExpression> Apache-2.0</PackageLicenseExpression>
		<PackageRequireLicenseAcceptance>True</PackageRequireLicenseAcceptance>
		<PackageReadmeFile>README.md</PackageReadmeFile>
		<PackageProjectUrl>https://github.com/DevTrevi/DgcReader</PackageProjectUrl>
	</PropertyGroup>

	<ItemGroup>
	  <None Remove="Resources\dsc-list-signing-key.pem.txt" />
	</ItemGroup>

	<ItemGroup>
		<ProjectReference Include="..\DgcReader.TrustListProviders.Abstractions\DgcReader.TrustListProviders.Abstractions.csproj" />
		<ProjectReference Include="..\..\DgcReader\DgcReader.csproj" />
	</ItemGroup>

	<ItemGroup>
		<PackageReference Include="Newtonsoft.Json" Version="13.0.1" />
	</ItemGroup>

	<ItemGroup Condition=" '$(TargetFramework)' == 'net452' ">
		<PackageReference Include="System.Net.Http" Version="4.3.4" />
		<PackageReference Include="Portable.BouncyCastle" Version="1.9.0" />
	</ItemGroup>

	<ItemGroup Condition=" '$(TargetFramework)' == 'net47' ">
		<PackageReference Include="System.Net.Http" Version="4.3.4" />
		<PackageReference Include="Microsoft.Extensions.Options" Version="5.0.0" />
		<PackageReference Include="Microsoft.Extensions.Http" Version="5.0.0" />
		<PackageReference Include="Portable.BouncyCastle" Version="1.9.0" />
		<PackageReference Include="System.Formats.Asn1" Version="6.0.0" />
	</ItemGroup>

	<ItemGroup Condition="'$(TargetFramework)' == 'netstandard2.0'">
		<PackageReference Include="Microsoft.Extensions.Options" Version="5.0.0" />
		<PackageReference Include="Microsoft.Extensions.Http" Version="5.0.0" />
		<PackageReference Include="Portable.BouncyCastle" Version="1.9.0" />
		<PackageReference Include="System.Formats.Asn1" Version="6.0.0" />
	</ItemGroup>

	<ItemGroup Condition="'$(TargetFramework)' == 'net5.0'">
		<PackageReference Include="Microsoft.Extensions.Options" Version="5.0.0" />
		<PackageReference Include="Microsoft.Extensions.Http" Version="5.0.0" />
	</ItemGroup>

	<ItemGroup>
	  <Compile Update="Resources\PublicKeys.Designer.cs">
	    <DesignTime>True</DesignTime>
	    <AutoGen>True</AutoGen>
	    <DependentUpon>PublicKeys.resx</DependentUpon>
	  </Compile>
	</ItemGroup>

	<ItemGroup>
	  <EmbeddedResource Update="Resources\PublicKeys.resx">
	    <Generator>ResXFileCodeGenerator</Generator>
	    <LastGenOutput>PublicKeys.Designer.cs</LastGenOutput>
	  </EmbeddedResource>
	</ItemGroup>

<<<<<<< HEAD
=======
	<ItemGroup>
		<None Include="README.md">
			<Pack>True</Pack>
			<PackagePath>\</PackagePath>
		</None>
	</ItemGroup>
>>>>>>> 5d71a711

</Project><|MERGE_RESOLUTION|>--- conflicted
+++ resolved
@@ -70,14 +70,11 @@
 	  </EmbeddedResource>
 	</ItemGroup>
 
-<<<<<<< HEAD
-=======
 	<ItemGroup>
 		<None Include="README.md">
 			<Pack>True</Pack>
 			<PackagePath>\</PackagePath>
 		</None>
 	</ItemGroup>
->>>>>>> 5d71a711
 
 </Project>