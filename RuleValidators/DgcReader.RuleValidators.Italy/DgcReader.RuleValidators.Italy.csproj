--- conflicted
+++ resolved
@@ -15,11 +15,7 @@
     <PackageRequireLicenseAcceptance>True</PackageRequireLicenseAcceptance>
     <PackageReadmeFile>README.md</PackageReadmeFile>
     <PackageProjectUrl>https://github.com/DevTrevi/DgcReader</PackageProjectUrl>
-<<<<<<< HEAD
-    <PackageReleaseNotes>Updated options default values, minor fixes</PackageReleaseNotes>
-=======
     <PackageReleaseNotes>Implemented the italian "Super Greenpass" rules</PackageReleaseNotes>
->>>>>>> 2c5107b1
   </PropertyGroup>
 
   <ItemGroup>
@@ -45,11 +41,7 @@
   </ItemGroup>
 
   <ItemGroup>
-<<<<<<< HEAD
-    <None Update="README.md">
-=======
     <None Include="README.md">
->>>>>>> 2c5107b1
       <Pack>True</Pack>
       <PackagePath>\</PackagePath>
     </None>
