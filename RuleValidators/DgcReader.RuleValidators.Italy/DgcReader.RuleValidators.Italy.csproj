﻿<Project Sdk="Microsoft.NET.Sdk">

  <PropertyGroup>
    <TargetFrameworks>net452;net47;netstandard2.0;net5.0</TargetFrameworks>
    <LangVersion>Latest</LangVersion>
    <Nullable>enable</Nullable>
    <GenerateDocumentationFile>true</GenerateDocumentationFile>
    <Authors>Davide Trevisan</Authors>
    <Copyright>Copyright © 2021 Davide Trevisan</Copyright>
    <RepositoryUrl>https://github.com/DevTrevi/DGCReader</RepositoryUrl>
    <PackageTags>DGC DCC DigitalGreenCertificate DigitalCovidCertificate Greenpass VerificaC19</PackageTags>
    <Description>Implementation of the Italian rules for validating Digital Green Certificates. This provider is included in the list of verified SDKs by Italian authorities</Description>
<<<<<<< HEAD
	<Version>2.3.0</Version>
=======
	<Version>2.2.1</Version>
>>>>>>> d21ca6d8
    <PackageLicenseExpression> Apache-2.0</PackageLicenseExpression>
    <PackageRequireLicenseAcceptance>True</PackageRequireLicenseAcceptance>
    <PackageReadmeFile>README.md</PackageReadmeFile>
    <PackageProjectUrl>https://github.com/DevTrevi/DgcReader</PackageProjectUrl>
  </PropertyGroup>

  <ItemGroup>
	  <ProjectReference Include="..\..\DgcReader.Providers.Abstractions\DgcReader.Providers.Abstractions.csproj" />
	  <ProjectReference Include="..\..\DgcReader\DgcReader.csproj" />
  </ItemGroup>

  <ItemGroup>
    <PackageReference Include="Newtonsoft.Json" Version="13.0.1" />
  </ItemGroup>

  <ItemGroup Condition=" '$(TargetFramework)' == 'net452' ">
    <PackageReference Include="System.Net.Http" Version="4.3.4" />
	<PackageReference Include="Portable.BouncyCastle" Version="1.9.0" />
  </ItemGroup>
  <ItemGroup Condition=" '$(TargetFramework)' == 'net47' ">
    <PackageReference Include="System.Net.Http" Version="4.3.4" />
    <PackageReference Include="Microsoft.Extensions.Options" Version="5.0.0" />
    <PackageReference Include="Microsoft.Extensions.Http" Version="5.0.0" />
  </ItemGroup>

  <ItemGroup Condition="'$(TargetFramework)' == 'netstandard2.0'">
    <PackageReference Include="Microsoft.Extensions.Options" Version="5.0.0" />
    <PackageReference Include="Microsoft.Extensions.Http" Version="5.0.0" />
	<PackageReference Include="Portable.BouncyCastle" Version="1.9.0" />
  </ItemGroup>

  <ItemGroup Condition="'$(TargetFramework)' == 'net5.0'">
   <PackageReference Include="Microsoft.Extensions.Options" Version="5.0.0" />
   <PackageReference Include="Microsoft.Extensions.Http" Version="5.0.0" />
  </ItemGroup>

  <ItemGroup>
    <None Include="README.md">
      <Pack>True</Pack>
      <PackagePath>\</PackagePath>
    </None>
  </ItemGroup>



</Project><|MERGE_RESOLUTION|>--- conflicted
+++ resolved
@@ -10,11 +10,7 @@
     <RepositoryUrl>https://github.com/DevTrevi/DGCReader</RepositoryUrl>
     <PackageTags>DGC DCC DigitalGreenCertificate DigitalCovidCertificate Greenpass VerificaC19</PackageTags>
     <Description>Implementation of the Italian rules for validating Digital Green Certificates. This provider is included in the list of verified SDKs by Italian authorities</Description>
-<<<<<<< HEAD
-	<Version>2.3.0</Version>
-=======
-	<Version>2.2.1</Version>
->>>>>>> d21ca6d8
+    <Version>2.3.0</Version>
     <PackageLicenseExpression> Apache-2.0</PackageLicenseExpression>
     <PackageRequireLicenseAcceptance>True</PackageRequireLicenseAcceptance>
     <PackageReadmeFile>README.md</PackageReadmeFile>
